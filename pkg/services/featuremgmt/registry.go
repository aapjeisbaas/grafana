// To change feature flags, edit:
//  pkg/services/featuremgmt/registry.go
// Then run tests in:
//  pkg/services/featuremgmt/toggles_gen_test.go
// twice to generate and validate the feature flag files

package featuremgmt

var (
	// Register each toggle here
	standardFeatureFlags = []FeatureFlag{
		{
			Name:        "returnUnameHeader",
			Description: "Return user login as header for authenticated requests",
			State:       FeatureStateAlpha,
		},
		{
			Name:        "alertingBigTransactions",
			Description: "Use big transactions for alerting database writes",
			State:       FeatureStateAlpha,
		},
		{
			Name:        "trimDefaults",
			Description: "Use cue schema to remove values that will be applied automatically",
			State:       FeatureStateBeta,
		},
		{
			Name:        "disableEnvelopeEncryption",
			Description: "Disable envelope encryption (emergency only)",
			State:       FeatureStateStable,
		},
		{
			Name:        "database_metrics",
			Description: "Add Prometheus metrics for database tables",
			State:       FeatureStateStable,
		},
		{
			Name:        "dashboardPreviews",
			Description: "Create and show thumbnails for dashboard search results",
			State:       FeatureStateAlpha,
		},
		{
			Name:            "dashboardPreviewsAdmin",
			Description:     "Manage the dashboard previews crawler process from the UI",
			State:           FeatureStateAlpha,
			RequiresDevMode: true,
		},
		{
			Name:        "live-config",
			Description: "Save Grafana Live configuration in SQL tables",
			State:       FeatureStateAlpha,
		},
		{
			Name:        "live-pipeline",
			Description: "Enable a generic live processing pipeline",
			State:       FeatureStateAlpha,
		},
		{
			Name:         "live-service-web-worker",
			Description:  "This will use a webworker thread to processes events rather than the main thread",
			State:        FeatureStateAlpha,
			FrontendOnly: true,
		},
		{
			Name:         "queryOverLive",
			Description:  "Use Grafana Live WebSocket to execute backend queries",
			State:        FeatureStateAlpha,
			FrontendOnly: true,
		},
		{
			Name:        "panelTitleSearch",
			Description: "Search for dashboards using panel title",
			State:       FeatureStateBeta,
		},
		{
			Name:         "tempoApmTable",
			Description:  "Show APM table",
			State:        FeatureStateAlpha,
			FrontendOnly: true,
		},
		{
			Name:        "prometheusAzureOverrideAudience",
			Description: "Experimental. Allow override default AAD audience for Azure Prometheus endpoint",
			State:       FeatureStateBeta,
		},
		{
			Name:            "showFeatureFlagsInUI",
			Description:     "Show feature flags in the settings UI",
			State:           FeatureStateAlpha,
			RequiresDevMode: true,
		},
		{
			Name:        "publicDashboards",
			Description: "Enables public access to dashboards",
			State:       FeatureStateAlpha,
		},
		{
			Name:            "publicDashboardsEmailSharing",
			Description:     "Allows public dashboard sharing to be restricted to only allowed emails",
			State:           FeatureStateAlpha,
			RequiresLicense: true,
			RequiresDevMode: true,
		},
		{
			Name:        "lokiLive",
			Description: "Support WebSocket streaming for loki (early prototype)",
			State:       FeatureStateAlpha,
		},
		{
			Name:        "lokiDataframeApi",
			Description: "Use experimental loki api for WebSocket streaming (early prototype)",
			State:       FeatureStateAlpha,
		},
		{
			Name:         "lokiMonacoEditor",
			Description:  "Access to Monaco query editor for Loki",
			State:        FeatureStateStable,
			Expression:   "true",
			FrontendOnly: true,
		},
		{
			Name:        "swaggerUi",
			Description: "Serves swagger UI",
			State:       FeatureStateBeta,
		},
		{
			Name:        "featureHighlights",
			Description: "Highlight Grafana Enterprise features",
			State:       FeatureStateStable,
		},
		{
			Name:        "dashboardComments",
			Description: "Enable dashboard-wide comments",
			State:       FeatureStateAlpha,
		},
		{
			Name:        "annotationComments",
			Description: "Enable annotation comments",
			State:       FeatureStateAlpha,
		},
		{
			Name:        "migrationLocking",
			Description: "Lock database during migrations",
			State:       FeatureStateBeta,
		},
		{
			Name:        "storage",
			Description: "Configurable storage for dashboards, datasources, and resources",
			State:       FeatureStateAlpha,
		},
		{
			Name:            "k8s",
			Description:     "Explore native k8s integrations",
			State:           FeatureStateAlpha,
			RequiresDevMode: true,
		},
		{
			Name:        "supportBundles",
			Description: "Support bundles for troubleshooting",
			State:       FeatureStateAlpha,
		},
		{
			Name:            "dashboardsFromStorage",
			Description:     "Load dashboards from the generic storage interface",
			State:           FeatureStateAlpha,
			RequiresDevMode: true, // Also a gate on automatic git storage (for now)
		},
		{
			Name:            "export",
			Description:     "Export grafana instance (to git, etc)",
			State:           FeatureStateAlpha,
			RequiresDevMode: true,
		},
		{
			Name:            "azureMonitorResourcePickerForMetrics",
			Description:     "New UI for Azure Monitor Metrics Query",
			State:           FeatureStateAlpha,
			RequiresDevMode: true,
			FrontendOnly:    true,
		},
		{
			Name:         "exploreMixedDatasource",
			Description:  "Enable mixed datasource in Explore",
			State:        FeatureStateAlpha,
			FrontendOnly: true,
		},
		{
			Name:         "tracing",
			Description:  "Adds trace ID to error notifications",
			State:        FeatureStateAlpha,
			FrontendOnly: true,
		},
		{
			Name:         "commandPalette",
			Description:  "Enable command palette",
			State:        FeatureStateStable,
			Expression:   "true", // enabled by default
			FrontendOnly: true,
		},
		{
			Name:        "correlations",
			Description: "Correlations page",
			State:       FeatureStateAlpha,
		},
		{
			Name:        "cloudWatchDynamicLabels",
			Description: "Use dynamic labels instead of alias patterns in CloudWatch datasource",
			State:       FeatureStateStable,
			Expression:  "true", // enabled by default
		},
		{
			Name:        "datasourceQueryMultiStatus",
			Description: "Introduce HTTP 207 Multi Status for api/ds/query",
			State:       FeatureStateAlpha,
		},
		{
			Name:         "traceToMetrics",
			Description:  "Enable trace to metrics links",
			State:        FeatureStateAlpha,
			FrontendOnly: true,
		},
		{
			Name:        "newDBLibrary",
			Description: "Use jmoiron/sqlx rather than xorm for a few backend services",
			State:       FeatureStateBeta,
		},
		{
			Name:            "validateDashboardsOnSave",
			Description:     "Validate dashboard JSON POSTed to api/dashboards/db",
			State:           FeatureStateBeta,
			RequiresRestart: true,
		},
		{
			Name:         "autoMigrateGraphPanels",
			Description:  "Replace the angular graph panel with timeseries",
			State:        FeatureStateBeta,
			FrontendOnly: true,
		},
		{
			Name:        "prometheusWideSeries",
			Description: "Enable wide series responses in the Prometheus datasource",
			State:       FeatureStateAlpha,
		},
		{
			Name:         "canvasPanelNesting",
			Description:  "Allow elements nesting",
			State:        FeatureStateAlpha,
			FrontendOnly: true,
		},
		{
			Name:         "scenes",
			Description:  "Experimental framework to build interactive dashboards",
			State:        FeatureStateAlpha,
			FrontendOnly: true,
		},
		{
			Name:            "disableSecretsCompatibility",
			Description:     "Disable duplicated secret storage in legacy tables",
			State:           FeatureStateAlpha,
			RequiresRestart: true,
		},
		{
			Name:        "logRequestsInstrumentedAsUnknown",
			Description: "Logs the path for requests that are instrumented as unknown",
			State:       FeatureStateAlpha,
		},
		{
			Name:        "dataConnectionsConsole",
			Description: "Enables a new top-level page called Connections. This page is an experiment that provides a better experience when you install and configure data sources and other plugins.",
			State:       FeatureStateAlpha,
		},
		{
			Name:        "internationalization",
			Description: "Enables internationalization",
			State:       FeatureStateStable,
			Expression:  "true", // enabled by default
		},
		{
			Name:        "topnav",
			Description: "New top nav and page layouts",
			State:       FeatureStateAlpha,
		},
		{
			Name:            "grpcServer",
			Description:     "Run GRPC server",
			State:           FeatureStateAlpha,
			RequiresDevMode: true,
		},
		{
			Name:            "entityStore",
			Description:     "SQL-based entity store (requires storage flag also)",
			State:           FeatureStateAlpha,
			RequiresDevMode: true,
		},
		{
			Name:        "flameGraph",
			Description: "Show the flame graph",
			State:       FeatureStateAlpha,
		},
		{
			Name:        "cloudWatchCrossAccountQuerying",
			Description: "Use cross-account querying in CloudWatch datasource",
			State:       FeatureStateAlpha,
		},
		{
			Name:         "redshiftAsyncQueryDataSupport",
			Description:  "Enable async query data support for Redshift",
			State:        FeatureStateAlpha,
			FrontendOnly: true,
		},
		{
			Name:         "athenaAsyncQueryDataSupport",
			Description:  "Enable async query data support for Athena",
			State:        FeatureStateAlpha,
			FrontendOnly: true,
		},
		{
			Name:        "increaseInMemDatabaseQueryCache",
			Description: "Enable more in memory caching for database queries",
			State:       FeatureStateAlpha,
		},
		{
			Name:         "newPanelChromeUI",
			Description:  "Show updated look and feel of grafana-ui PanelChrome: panel header, icons, and menu",
			State:        FeatureStateAlpha,
			FrontendOnly: true,
		},
		{
			Name:            "queryLibrary",
			Description:     "Reusable query library",
			State:           FeatureStateAlpha,
			RequiresDevMode: true,
		},
		{
			Name:        "showDashboardValidationWarnings",
			Description: "Show warnings when dashboards do not validate against the schema",
			State:       FeatureStateAlpha,
		},
		{
			Name:        "mysqlAnsiQuotes",
			Description: "Use double quotes to escape keyword in a MySQL query",
			State:       FeatureStateAlpha,
		},
		{
			Name:        "datasourceLogger",
			Description: "Logs all datasource requests",
			State:       FeatureStateBeta,
		},
		{
			Name:        "accessControlOnCall",
			Description: "Access control primitives for OnCall",
			State:       FeatureStateBeta,
		},
		{
			Name:            "nestedFolders",
			Description:     "Enable folder nesting",
			State:           FeatureStateAlpha,
			RequiresDevMode: true,
		},
		{
			Name:        "accessTokenExpirationCheck",
			Description: "Enable OAuth access_token expiration check and token refresh using the refresh_token",
			State:       FeatureStateStable,
		},
		{
			Name:        "elasticsearchBackendMigration",
			Description: "Use Elasticsearch as backend data source",
			State:       FeatureStateAlpha,
		},
		{
			Name:        "datasourceOnboarding",
			Description: "Enable data source onboarding page",
			State:       FeatureStateAlpha,
		},
		{
			Name:        "secureSocksDatasourceProxy",
			Description: "Enable secure socks tunneling for supported core datasources",
			State:       FeatureStateAlpha,
		},
		{
			Name:        "authnService",
			Description: "Use new auth service to perform authentication",
			State:       FeatureStateAlpha,
		},
		{
			Name:        "sessionRemoteCache",
			Description: "Enable using remote cache for user sessions",
			State:       FeatureStateAlpha,
		},
		{
			Name:        "disablePrometheusExemplarSampling",
			Description: "Disable Prometheus examplar sampling",
			State:       FeatureStateStable,
		},
		{
			Name:        "alertingBacktesting",
			Description: "Rule backtesting API for alerting",
			State:       FeatureStateAlpha,
		},
		{
<<<<<<< HEAD
			Name:        "renderingOverJWT",
			Description: "Uses JWT-based auth for rendering instead of relying on remote cache",
			State:       FeatureStateAlpha,
=======
			Name:            "alertingNoNormalState",
			Description:     "Stop maintaining state of alerts that are not firing",
			State:           FeatureStateBeta,
			RequiresRestart: false,
>>>>>>> c104cc70
		},
	}
)<|MERGE_RESOLUTION|>--- conflicted
+++ resolved
@@ -398,16 +398,15 @@
 			State:       FeatureStateAlpha,
 		},
 		{
-<<<<<<< HEAD
-			Name:        "renderingOverJWT",
-			Description: "Uses JWT-based auth for rendering instead of relying on remote cache",
-			State:       FeatureStateAlpha,
-=======
 			Name:            "alertingNoNormalState",
 			Description:     "Stop maintaining state of alerts that are not firing",
 			State:           FeatureStateBeta,
 			RequiresRestart: false,
->>>>>>> c104cc70
+		},
+		{
+			Name:        "renderingOverJWT",
+			Description: "Uses JWT-based auth for rendering instead of relying on remote cache",
+			State:       FeatureStateAlpha,
 		},
 	}
 )