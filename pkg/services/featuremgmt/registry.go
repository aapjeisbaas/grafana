--- conflicted
+++ resolved
@@ -388,10 +388,6 @@
 			State:       FeatureStateAlpha,
 		},
 		{
-<<<<<<< HEAD
-			Name:        "apiserver",
-			Description: "Enable the embedded Grafana K8S apiserver",
-=======
 			Name:        "disablePrometheusExemplarSampling",
 			Description: "Disable Prometheus examplar sampling",
 			State:       FeatureStateStable,
@@ -410,7 +406,11 @@
 		{
 			Name:        "azureMultipleResourcePicker",
 			Description: "Azure multiple resource picker",
->>>>>>> c621693d
+			State:       FeatureStateAlpha,
+		},
+		{
+			Name:        "apiserver",
+			Description: "Enable the embedded Grafana K8S apiserver",
 			State:       FeatureStateAlpha,
 		},
 	}
