package notifier

import (
	"context"
	"crypto/md5"
	"encoding/base64"
	"encoding/json"
	"errors"
	"fmt"
	"net/url"
	"path/filepath"
	"sync"
	"time"

	gokit_log "github.com/go-kit/kit/log"
	amv2 "github.com/prometheus/alertmanager/api/v2/models"
	"github.com/prometheus/alertmanager/dispatch"
	"github.com/prometheus/alertmanager/inhibit"
	"github.com/prometheus/alertmanager/nflog"
	"github.com/prometheus/alertmanager/nflog/nflogpb"
	"github.com/prometheus/alertmanager/notify"
	"github.com/prometheus/alertmanager/provider/mem"
	"github.com/prometheus/alertmanager/silence"
	"github.com/prometheus/alertmanager/template"
	"github.com/prometheus/alertmanager/types"
	"github.com/prometheus/common/model"

	"github.com/grafana/grafana/pkg/components/securejsondata"
	"github.com/grafana/grafana/pkg/infra/log"
	apimodels "github.com/grafana/grafana/pkg/services/ngalert/api/tooling/definitions"
	"github.com/grafana/grafana/pkg/services/ngalert/logging"
	"github.com/grafana/grafana/pkg/services/ngalert/metrics"
	ngmodels "github.com/grafana/grafana/pkg/services/ngalert/models"
	"github.com/grafana/grafana/pkg/services/ngalert/notifier/channels"
	"github.com/grafana/grafana/pkg/services/ngalert/store"
	"github.com/grafana/grafana/pkg/services/sqlstore"
	"github.com/grafana/grafana/pkg/setting"
)

const (
	pollInterval = 1 * time.Minute
	workingDir   = "alerting"
	// How long should we keep silences and notification entries on-disk after they've served their purpose.
	retentionNotificationsAndSilences = 5 * 24 * time.Hour
	// maintenanceNotificationAndSilences how often should we flush and gargabe collect notifications and silences
	maintenanceNotificationAndSilences = 15 * time.Minute
	// defaultResolveTimeout is the default timeout used for resolving an alert
	// if the end time is not specified.
	defaultResolveTimeout = 5 * time.Minute
	// memoryAlertsGCInterval is the interval at which we'll remove resolved alerts from memory.
	memoryAlertsGCInterval = 30 * time.Minute
	// To start, the alertmanager needs at least one route defined.
	// TODO: we should move this to Grafana settings and define this as the default.
	alertmanagerDefaultConfiguration = `
{
	"alertmanager_config": {
		"route": {
			"receiver": "grafana-default-email"
		},
		"receivers": [{
			"name": "grafana-default-email",
			"grafana_managed_receiver_configs": [{
				"uid": "",
				"name": "email receiver",
				"type": "email",
				"isDefault": true,
				"settings": {
					"addresses": "<example@email.com>"
				}
			}]
		}]
	}
}
`
)

type Alertmanager struct {
	logger      log.Logger
	gokitLogger gokit_log.Logger

	Settings *setting.Cfg       `inject:""`
	SQLStore *sqlstore.SQLStore `inject:""`
	Store    store.AlertingStore
	Metrics  *metrics.Metrics `inject:""`

	notificationLog *nflog.Log
	marker          types.Marker
	alerts          *mem.Alerts
	route           *dispatch.Route

	dispatcher *dispatch.Dispatcher
	inhibitor  *inhibit.Inhibitor
	// wg is for dispatcher, inhibitor, silences and notifications
	// Across configuration changes dispatcher and inhibitor are completely replaced, however, silences, notification log and alerts remain the same.
	// stopc is used to let silences and notifications know we are done.
	wg    sync.WaitGroup
	stopc chan struct{}

	silencer *silence.Silencer
	silences *silence.Silences

	stageMetrics      *notify.Metrics
	dispatcherMetrics *dispatch.DispatcherMetrics

	reloadConfigMtx sync.RWMutex
	config          []byte
}

func New(cfg *setting.Cfg, store store.AlertingStore, m *metrics.Metrics) (*Alertmanager, error) {
	am := &Alertmanager{
		Settings:          cfg,
		stopc:             make(chan struct{}),
		logger:            log.New("alertmanager"),
		marker:            types.NewMarker(m.Registerer),
		stageMetrics:      notify.NewMetrics(m.Registerer),
		dispatcherMetrics: dispatch.NewDispatcherMetrics(m.Registerer),
		Store:             store,
		Metrics:           m,
	}

	am.gokitLogger = gokit_log.NewLogfmtLogger(logging.NewWrapper(am.logger))

	// Initialize the notification log
	am.wg.Add(1)
	var err error
	am.notificationLog, err = nflog.New(
		nflog.WithRetention(retentionNotificationsAndSilences),
		nflog.WithSnapshot(filepath.Join(am.WorkingDirPath(), "notifications")),
		nflog.WithMaintenance(maintenanceNotificationAndSilences, am.stopc, am.wg.Done),
	)
	if err != nil {
		return nil, fmt.Errorf("unable to initialize the notification log component of alerting: %w", err)
	}
	// Initialize silences
	am.silences, err = silence.New(silence.Options{
		Metrics:      m.Registerer,
		SnapshotFile: filepath.Join(am.WorkingDirPath(), "silences"),
		Retention:    retentionNotificationsAndSilences,
	})
	if err != nil {
		return nil, fmt.Errorf("unable to initialize the silencing component of alerting: %w", err)
	}

	am.wg.Add(1)
	go func() {
		am.silences.Maintenance(15*time.Minute, filepath.Join(am.WorkingDirPath(), "silences"), am.stopc)
		am.wg.Done()
	}()

	// Initialize in-memory alerts
	am.alerts, err = mem.NewAlerts(context.Background(), am.marker, memoryAlertsGCInterval, am.gokitLogger)
	if err != nil {
		return nil, fmt.Errorf("unable to initialize the alert provider component of alerting: %w", err)
	}

	return am, nil
}

func (am *Alertmanager) Run(ctx context.Context) error {
	// Make sure dispatcher starts. We can tolerate future reload failures.
	if err := am.SyncAndApplyConfigFromDatabase(); err != nil {
		am.logger.Error("unable to sync configuration", "err", err)
	}

	for {
		select {
		case <-ctx.Done():
			return am.StopAndWait()
		case <-time.After(pollInterval):
			if err := am.SyncAndApplyConfigFromDatabase(); err != nil {
				am.logger.Error("unable to sync configuration", "err", err)
			}
		}
	}
}

func (am *Alertmanager) StopAndWait() error {
	if am.dispatcher != nil {
		am.dispatcher.Stop()
	}

	if am.inhibitor != nil {
		am.inhibitor.Stop()
	}

	am.alerts.Close()

	close(am.stopc)

	am.wg.Wait()
	return nil
}

// SaveAndApplyConfig saves the configuration the database and applies the configuration to the Alertmanager.
// It rollbacks the save if we fail to apply the configuration.
func (am *Alertmanager) SaveAndApplyConfig(cfg *apimodels.PostableUserConfig) error {
	rawConfig, err := json.Marshal(&cfg)
	if err != nil {
		return fmt.Errorf("failed to serialize to the Alertmanager configuration: %w", err)
	}

	am.reloadConfigMtx.Lock()
	defer am.reloadConfigMtx.Unlock()

	cmd := &ngmodels.SaveAlertmanagerConfigurationCmd{
		AlertmanagerConfiguration: string(rawConfig),
		ConfigurationVersion:      fmt.Sprintf("v%d", ngmodels.AlertConfigurationVersion),
	}

	err = am.Store.SaveAlertmanagerConfigurationWithCallback(cmd, func() error {
		if err := am.applyConfig(cfg, rawConfig); err != nil {
			return err
		}
		return nil
	})
	if err != nil {
		return err
	}
	am.Metrics.ActiveConfigurations.Set(1)

	return nil
}

// SyncAndApplyConfigFromDatabase picks the latest config from database and restarts
// the components with the new config.
func (am *Alertmanager) SyncAndApplyConfigFromDatabase() error {
	am.reloadConfigMtx.Lock()
	defer am.reloadConfigMtx.Unlock()

	// First, let's get the configuration we need from the database.
	q := &ngmodels.GetLatestAlertmanagerConfigurationQuery{}
	if err := am.Store.GetLatestAlertmanagerConfiguration(q); err != nil {
		// If there's no configuration in the database, let's use the default configuration.
		if errors.Is(err, store.ErrNoAlertmanagerConfiguration) {
			// First, let's save it to the database. We don't need to use a transaction here as we'll always succeed.
			am.logger.Info("no Alertmanager configuration found, saving and applying a default")
			savecmd := &ngmodels.SaveAlertmanagerConfigurationCmd{
				AlertmanagerConfiguration: alertmanagerDefaultConfiguration,
				Default:                   true,
				ConfigurationVersion:      fmt.Sprintf("v%d", ngmodels.AlertConfigurationVersion),
			}
			if err := am.Store.SaveAlertmanagerConfiguration(savecmd); err != nil {
				return err
			}

			q.Result = &ngmodels.AlertConfiguration{AlertmanagerConfiguration: alertmanagerDefaultConfiguration, Default: true}
		} else {
			return fmt.Errorf("unable to get Alertmanager configuration from the database: %w", err)
		}
	}

	cfg, err := Load([]byte(q.Result.AlertmanagerConfiguration))
	if err != nil {
		return err
	}

	if err := am.applyConfig(cfg, nil); err != nil {
		return fmt.Errorf("unable to reload configuration: %w", err)
	}

	if q.Result.Default {
		am.Metrics.ActiveConfigurations.Set(0)
	} else {
		am.Metrics.ActiveConfigurations.Set(1)
	}

	return nil
}

// applyConfig applies a new configuration by re-initializing all components using the configuration provided.
// It is not safe to call concurrently.
func (am *Alertmanager) applyConfig(cfg *apimodels.PostableUserConfig, rawConfig []byte) error {
	// First, let's make sure this config is not already loaded
	var configChanged bool
	if rawConfig == nil {
		enc, err := json.Marshal(cfg.AlertmanagerConfig)
		if err != nil {
			// In theory, this should never happen.
			return err
		}
		rawConfig = enc
	}

	if md5.Sum(am.config) != md5.Sum(rawConfig) {
		configChanged = true
	}

	if cfg.TemplateFiles == nil {
		cfg.TemplateFiles = map[string]string{}
	}
	cfg.TemplateFiles["__default__.tmpl"] = channels.DefaultTemplateString

	// next, we need to make sure we persist the templates to disk.
	paths, templatesChanged, err := PersistTemplates(cfg, am.WorkingDirPath())
	if err != nil {
		return err
	}

	// If neither the configuration nor templates have changed, we've got nothing to do.
	if !configChanged && !templatesChanged {
		am.logger.Debug("neither config nor template have changed, skipping configuration sync.")
		return nil
	}

	// With the templates persisted, create the template list using the paths.
	tmpl, err := template.FromGlobs(paths...)
	if err != nil {
		return err
	}
	externalURL, err := url.Parse(am.Settings.AppURL)
	if err != nil {
		return err
	}
	tmpl.ExternalURL = externalURL

	// Finally, build the integrations map using the receiver configuration and templates.
	integrationsMap, err := am.buildIntegrationsMap(cfg.AlertmanagerConfig.Receivers, tmpl)
	if err != nil {
		return err
	}
	// Now, let's put together our notification pipeline
	routingStage := make(notify.RoutingStage, len(integrationsMap))

	if am.inhibitor != nil {
		am.inhibitor.Stop()
	}
	if am.dispatcher != nil {
		am.dispatcher.Stop()
	}

	am.inhibitor = inhibit.NewInhibitor(am.alerts, cfg.AlertmanagerConfig.InhibitRules, am.marker, am.gokitLogger)
	am.silencer = silence.NewSilencer(am.silences, am.marker, am.gokitLogger)

	inhibitionStage := notify.NewMuteStage(am.inhibitor)
	silencingStage := notify.NewMuteStage(am.silencer)
	for name := range integrationsMap {
		stage := am.createReceiverStage(name, integrationsMap[name], waitFunc, am.notificationLog)
		routingStage[name] = notify.MultiStage{silencingStage, inhibitionStage, stage}
	}

	am.route = dispatch.NewRoute(cfg.AlertmanagerConfig.Route, nil)
	am.dispatcher = dispatch.NewDispatcher(am.alerts, am.route, routingStage, am.marker, timeoutFunc, am.gokitLogger, am.dispatcherMetrics)

	am.wg.Add(1)
	go func() {
		defer am.wg.Done()
		am.dispatcher.Run()
	}()

	am.wg.Add(1)
	go func() {
		defer am.wg.Done()
		am.inhibitor.Run()
	}()

	am.config = rawConfig
	return nil
}

func (am *Alertmanager) WorkingDirPath() string {
	return filepath.Join(am.Settings.DataPath, workingDir)
}

// buildIntegrationsMap builds a map of name to the list of Grafana integration notifiers off of a list of receiver config.
func (am *Alertmanager) buildIntegrationsMap(receivers []*apimodels.PostableApiReceiver, templates *template.Template) (map[string][]notify.Integration, error) {
	integrationsMap := make(map[string][]notify.Integration, len(receivers))
	for _, receiver := range receivers {
		integrations, err := am.buildReceiverIntegrations(receiver, templates)
		if err != nil {
			return nil, err
		}
		integrationsMap[receiver.Name] = integrations
	}

	return integrationsMap, nil
}

type NotificationChannel interface {
	notify.Notifier
	notify.ResolvedSender
}

// buildReceiverIntegrations builds a list of integration notifiers off of a receiver config.
func (am *Alertmanager) buildReceiverIntegrations(receiver *apimodels.PostableApiReceiver, tmpl *template.Template) ([]notify.Integration, error) {
	var integrations []notify.Integration

	for i, r := range receiver.GrafanaManagedReceivers {
		// secure settings are already encrypted at this point
		secureSettings := securejsondata.SecureJsonData(make(map[string][]byte, len(r.SecureSettings)))

		for k, v := range r.SecureSettings {
			d, err := base64.StdEncoding.DecodeString(v)
			if err != nil {
				return nil, fmt.Errorf("failed to decode secure setting")
			}
			secureSettings[k] = d
		}
		var (
			cfg = &channels.NotificationChannelConfig{
				UID:                   r.UID,
				Name:                  r.Name,
				Type:                  r.Type,
				DisableResolveMessage: r.DisableResolveMessage,
				Settings:              r.Settings,
				SecureSettings:        secureSettings,
			}
			n   NotificationChannel
			err error
		)
		switch r.Type {
		case "email":
			n, err = channels.NewEmailNotifier(cfg, tmpl) // Email notifier already has a default template.
		case "pagerduty":
			n, err = channels.NewPagerdutyNotifier(cfg, tmpl)
		case "slack":
			n, err = channels.NewSlackNotifier(cfg, tmpl)
		case "telegram":
			n, err = channels.NewTelegramNotifier(cfg, tmpl)
		case "teams":
			n, err = channels.NewTeamsNotifier(cfg, tmpl)
		case "dingding":
			n, err = channels.NewDingDingNotifier(cfg, tmpl)
		case "webhook":
			n, err = channels.NewWebHookNotifier(cfg, tmpl)
<<<<<<< HEAD
		case "sensu":
			n, err = channels.NewSensuNotifier(cfg, tmpl)
=======
		case "sensugo":
			n, err = channels.NewSensuGoNotifier(cfg, tmpl)
>>>>>>> 060dccdb
		default:
			return nil, fmt.Errorf("notifier %s is not supported", r.Type)
		}
		if err != nil {
			return nil, err
		}
		integrations = append(integrations, notify.NewIntegration(n, n, r.Name, i))
	}

	return integrations, nil
}

// PutAlerts receives the alerts and then sends them through the corresponding route based on whenever the alert has a receiver embedded or not
func (am *Alertmanager) PutAlerts(postableAlerts apimodels.PostableAlerts) error {
	now := time.Now()
	alerts := make([]*types.Alert, 0, len(postableAlerts.PostableAlerts))
	var validationErr *AlertValidationError
	for _, a := range postableAlerts.PostableAlerts {
		alert := &types.Alert{
			Alert: model.Alert{
				Labels:       model.LabelSet{},
				Annotations:  model.LabelSet{},
				StartsAt:     time.Time(a.StartsAt),
				EndsAt:       time.Time(a.EndsAt),
				GeneratorURL: a.GeneratorURL.String(),
			},
			UpdatedAt: now,
		}
		for k, v := range a.Labels {
			if len(v) == 0 || k == ngmodels.NamespaceUIDLabel { // Skip empty and namespace UID labels.
				continue
			}
			alert.Alert.Labels[model.LabelName(k)] = model.LabelValue(v)
		}
		for k, v := range a.Annotations {
			if len(v) == 0 { // Skip empty annotation.
				continue
			}
			alert.Alert.Annotations[model.LabelName(k)] = model.LabelValue(v)
		}

		// Ensure StartsAt is set.
		if alert.StartsAt.IsZero() {
			if alert.EndsAt.IsZero() {
				alert.StartsAt = now
			} else {
				alert.StartsAt = alert.EndsAt
			}
		}
		// If no end time is defined, set a timeout after which an alert
		// is marked resolved if it is not updated.
		if alert.EndsAt.IsZero() {
			alert.Timeout = true
			alert.EndsAt = now.Add(defaultResolveTimeout)
		}

		if alert.EndsAt.After(now) {
			am.Metrics.Firing().Inc()
		} else {
			am.Metrics.Resolved().Inc()
		}

		if err := alert.Validate(); err != nil {
			if validationErr == nil {
				validationErr = &AlertValidationError{}
			}
			validationErr.Alerts = append(validationErr.Alerts, a)
			validationErr.Errors = append(validationErr.Errors, err)
			am.Metrics.Invalid().Inc()
			continue
		}

		alerts = append(alerts, alert)
	}

	if err := am.alerts.Put(alerts...); err != nil {
		// Notification sending alert takes precedence over validation errors.
		return err
	}
	if validationErr != nil {
		// Even if validationErr is nil, the require.NoError fails on it.
		return validationErr
	}
	return nil
}

// AlertValidationError is the error capturing the validation errors
// faced on the alerts.
type AlertValidationError struct {
	Alerts []amv2.PostableAlert
	Errors []error // Errors[i] refers to Alerts[i].
}

func (e AlertValidationError) Error() string {
	errMsg := ""
	if len(e.Errors) != 0 {
		errMsg := e.Errors[0].Error()
		for _, e := range e.Errors[1:] {
			errMsg += ";" + e.Error()
		}
	}
	return errMsg
}

// createReceiverStage creates a pipeline of stages for a receiver.
func (am *Alertmanager) createReceiverStage(name string, integrations []notify.Integration, wait func() time.Duration, notificationLog notify.NotificationLog) notify.Stage {
	var fs notify.FanoutStage
	for i := range integrations {
		recv := &nflogpb.Receiver{
			GroupName:   name,
			Integration: integrations[i].Name(),
			Idx:         uint32(integrations[i].Index()),
		}
		var s notify.MultiStage
		s = append(s, notify.NewWaitStage(wait))
		s = append(s, notify.NewDedupStage(&integrations[i], notificationLog, recv))
		s = append(s, notify.NewRetryStage(integrations[i], name, am.stageMetrics))
		s = append(s, notify.NewSetNotifiesStage(notificationLog, recv))

		fs = append(fs, s)
	}
	return fs
}

func waitFunc() time.Duration {
	return setting.AlertingNotificationTimeout
}

func timeoutFunc(d time.Duration) time.Duration {
	//TODO: What does MinTimeout means here?
	if d < notify.MinTimeout {
		d = notify.MinTimeout
	}
	return d + waitFunc()
}<|MERGE_RESOLUTION|>--- conflicted
+++ resolved
@@ -422,13 +422,10 @@
 			n, err = channels.NewDingDingNotifier(cfg, tmpl)
 		case "webhook":
 			n, err = channels.NewWebHookNotifier(cfg, tmpl)
-<<<<<<< HEAD
 		case "sensu":
 			n, err = channels.NewSensuNotifier(cfg, tmpl)
-=======
 		case "sensugo":
 			n, err = channels.NewSensuGoNotifier(cfg, tmpl)
->>>>>>> 060dccdb
 		default:
 			return nil, fmt.Errorf("notifier %s is not supported", r.Type)
 		}
