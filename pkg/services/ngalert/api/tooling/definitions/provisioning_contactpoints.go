--- conflicted
+++ resolved
@@ -48,22 +48,14 @@
 //       202: Ack
 //       400: ValidationError
 
-<<<<<<< HEAD
-// swagger:parameters RouteDeleteContactpoints
-=======
 // swagger:parameters RoutePutContactpoint RouteDeleteContactpoints
->>>>>>> 46d65739
 type ContactPointUIDReference struct {
 	// ContactPointUID should be the contact point UID identifier
 	// in:path
 	ID string
 }
 
-<<<<<<< HEAD
-// swagger:parameters RoutePostContactpoints RoutePutContactpoints
-=======
 // swagger:parameters RoutePostContactpoints RoutePutContactpoint
->>>>>>> 46d65739
 type ContactPointPayload struct {
 	// in:body
 	Body EmbeddedContactPoint
