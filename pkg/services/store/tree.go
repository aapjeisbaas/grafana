--- conflicted
+++ resolved
@@ -83,26 +83,7 @@
 		return nil, nil // not found (or not ready)
 	}
 
-<<<<<<< HEAD
-	var files *filestorage.ListFilesResponse
-	var folders []filestorage.FileMetadata
-	g, ctx := errgroup.WithContext(ctx)
-	g.Go(func() error {
-		f, err := root.ListFiles(ctx, path, nil, &filestorage.ListOptions{Recursive: false, PathFilters: filters})
-		files = f
-		return err
-	})
-	g.Go(func() error {
-		f, err := root.ListFolders(ctx, path, &filestorage.ListOptions{Recursive: false, PathFilters: filters})
-		for i := range f {
-			f[i].MimeType = "directory" // hack for now
-		}
-		folders = f
-		return err
-	})
-=======
-	listResponse, err := root.List(ctx, path, nil, &filestorage.ListOptions{Recursive: false, WithFolders: true, WithFiles: true})
->>>>>>> e8d5bd5f
+	listResponse, err := root.List(ctx, path, nil, &filestorage.ListOptions{Recursive: false, WithFolders: true, WithFiles: true, PathFilters: filters})
 
 	if err != nil {
 		return nil, err
