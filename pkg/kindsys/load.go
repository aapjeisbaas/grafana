--- conflicted
+++ resolved
@@ -90,19 +90,10 @@
 
 	anyprops := any(*props).(SomeKindProperties)
 	switch anyprops.(type) {
-<<<<<<< HEAD
-	case RawProperties:
-		kdef = fw.LookupPath(cue.MakePath(cue.Str("Raw")))
-	case CoreStructuredProperties:
-		kdef = fw.LookupPath(cue.MakePath(cue.Str("CoreStructured")))
-	case CustomStructuredProperties:
-		kdef = fw.LookupPath(cue.MakePath(cue.Str("CustomStructured")))
-=======
 	case CoreProperties:
 		kdef = fw.LookupPath(cue.MakePath(cue.Str("Core")))
 	case CustomProperties:
 		kdef = fw.LookupPath(cue.MakePath(cue.Str("Custom")))
->>>>>>> eb960d97
 	case ComposableProperties:
 		kdef = fw.LookupPath(cue.MakePath(cue.Str("Composable")))
 	default:
@@ -133,12 +124,7 @@
 	Properties SomeKindProperties
 }
 
-<<<<<<< HEAD
-// BindKindLineage binds the lineage for the kind declaration. nil, nil is
-// returned for raw kinds.
-=======
 // BindKindLineage binds the lineage for the kind declaration.
->>>>>>> eb960d97
 //
 // For kinds with a corresponding Go type, it is left to the caller to associate
 // that Go type with the lineage returned from this function by a call to
@@ -147,31 +133,9 @@
 	if rt == nil {
 		rt = cuectx.GrafanaThemaRuntime()
 	}
-	switch decl.Properties.(type) {
-	case CoreProperties, CustomProperties, ComposableProperties:
-		return thema.BindLineage(decl.V.LookupPath(cue.MakePath(cue.Str("lineage"))), rt, opts...)
-	default:
-		panic("unreachable")
-	}
-}
-
-<<<<<<< HEAD
-// IsRaw indicates whether the represented kind is a raw kind.
-func (decl SomeDecl) IsRaw() bool {
-	_, is := decl.Properties.(RawProperties)
-	return is
-}
-
-// IsCoreStructured indicates whether the represented kind is a core structured kind.
-func (decl SomeDecl) IsCoreStructured() bool {
-	_, is := decl.Properties.(CoreStructuredProperties)
-	return is
-}
-
-// IsCustomStructured indicates whether the represented kind is a custom structured kind.
-func (decl SomeDecl) IsCustomStructured() bool {
-	_, is := decl.Properties.(CustomStructuredProperties)
-=======
+	return thema.BindLineage(decl.V.LookupPath(cue.MakePath(cue.Str("lineage"))), rt, opts...)
+}
+
 // IsCore indicates whether the represented kind is a core kind.
 func (decl SomeDecl) IsCore() bool {
 	_, is := decl.Properties.(CoreProperties)
@@ -181,7 +145,6 @@
 // IsCustom indicates whether the represented kind is a custom kind.
 func (decl SomeDecl) IsCustom() bool {
 	_, is := decl.Properties.(CustomProperties)
->>>>>>> eb960d97
 	return is
 }
 
@@ -203,13 +166,8 @@
 }
 
 // Some converts the typed Decl to the equivalent typeless SomeDecl.
-<<<<<<< HEAD
-func (decl Decl[T]) Some() *SomeDecl {
-	return &SomeDecl{
-=======
 func (decl Decl[T]) Some() SomeDecl {
 	return SomeDecl{
->>>>>>> eb960d97
 		V:          decl.V,
 		Properties: any(decl.Properties).(SomeKindProperties),
 	}
@@ -232,18 +190,6 @@
 // This is a low-level function, primarily intended for use in code generation.
 // For representations of core kinds that are useful in Go programs at runtime,
 // see ["github.com/grafana/grafana/pkg/registry/corekind"].
-<<<<<<< HEAD
-func LoadCoreKind[T RawProperties | CoreStructuredProperties](declpath string, ctx *cue.Context, overlay fs.FS) (Decl[T], error) {
-	none := Decl[T]{}
-	vk, err := cuectx.BuildGrafanaInstance(ctx, declpath, "kind", overlay)
-	if err != nil {
-		return none, err
-	}
-	decl := Decl[T]{
-		V: vk,
-	}
-	decl.Properties, err = ToKindProps[T](vk)
-=======
 func LoadCoreKind(declpath string, ctx *cue.Context, overlay fs.FS) (Decl[CoreProperties], error) {
 	none := Decl[CoreProperties]{}
 	vk, err := cuectx.BuildGrafanaInstance(ctx, declpath, "kind", overlay)
@@ -252,7 +198,6 @@
 	}
 
 	props, err := ToKindProps[CoreProperties](vk)
->>>>>>> eb960d97
 	if err != nil {
 		return none, err
 	}
