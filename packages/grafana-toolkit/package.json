--- conflicted
+++ resolved
@@ -26,16 +26,6 @@
   },
   "main": "src/index.ts",
   "dependencies": {
-<<<<<<< HEAD
-    "@babel/core": "7.13.14",
-    "@babel/preset-env": "7.13.12",
-    "@grafana/data": "9.0.0-beta.1",
-    "@grafana/eslint-config": "2.5.2",
-    "@grafana/tsconfig": "^1.2.0-rc1",
-    "@grafana/ui": "9.0.0-beta.1",
-    "@jest/core": "26.6.3",
-    "@rushstack/eslint-patch": "1.0.6",
-=======
     "@babel/core": "^7.17.8",
     "@babel/plugin-proposal-class-properties": "7.16.7",
     "@babel/plugin-proposal-nullish-coalescing-operator": "7.16.7",
@@ -53,7 +43,6 @@
     "@grafana/tsconfig": "^1.2.0-rc1",
     "@grafana/ui": "9.0.0-beta.1",
     "@jest/core": "27.5.1",
->>>>>>> a482c055
     "@types/command-exists": "^1.2.0",
     "@types/eslint": "8.4.1",
     "@types/fs-extra": "^9.0.13",
