--- conflicted
+++ resolved
@@ -562,20 +562,20 @@
 }
 
 /**
-<<<<<<< HEAD
  * Allows for the table cell gauge display type to set the gauge mode.
  */
 export enum BarGaugeValueMode {
   Color = 'color',
   Hidden = 'hidden',
   Text = 'text',
-=======
+}
+
+/**
  * TODO docs
  */
 export interface VizTooltipOptions {
   mode: TooltipDisplayMode;
   sort: SortOrder;
->>>>>>> 58c96181
 }
 
 /**
