--- conflicted
+++ resolved
@@ -318,9 +318,6 @@
 	mode: TooltipDisplayMode
 	sort: SortOrder
 } @cuetsy(kind="interface")
-<<<<<<< HEAD
-=======
-
 
 // Use UTC/GMT timezone
 TimeZoneUtc: "utc"  @cuetsy(kind="type")
@@ -329,5 +326,4 @@
 TimeZoneBrowser: "browser"  @cuetsy(kind="type")
 
 // A specific timezone from https://en.wikipedia.org/wiki/Tz_database
-TimeZone: TimeZoneUtc | TimeZoneBrowser | string | *"browser" @cuetsy(kind="type")
->>>>>>> 017d4f2c
+TimeZone: TimeZoneUtc | TimeZoneBrowser | string | *"browser" @cuetsy(kind="type")