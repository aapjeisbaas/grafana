{
  "author": "Grafana Labs",
  "license": "Apache-2.0",
  "name": "@grafana/runtime",
  "version": "7.5.0-pre.0",
  "description": "Grafana Runtime Library",
  "keywords": [
    "grafana",
    "typescript"
  ],
  "repository": {
    "type": "git",
    "url": "http://github.com/grafana/grafana.git",
    "directory": "packages/grafana-runtime"
  },
  "main": "src/index.ts",
  "scripts": {
    "build": "grafana-toolkit package:build --scope=runtime",
    "bundle": "rollup -c rollup.config.ts",
    "clean": "rimraf ./dist ./compiled",
    "docsExtract": "mkdir -p ../../reports/docs && api-extractor run 2>&1 | tee ../../reports/docs/$(basename $(pwd)).log",
    "typecheck": "tsc --noEmit"
  },
  "dependencies": {
<<<<<<< HEAD
    "@grafana/data": "7.4.0-pre.0",
    "@grafana/ui": "7.4.0-pre.0",
    "@grafana/e2e-selectors": "7.5.0-pre.0",
    "systemjs": "6.8.2",
    "systemjs-css-extra": "github:grafana/systemjs-css-extra",
=======
    "@grafana/data": "7.5.0-pre.0",
    "@grafana/ui": "7.5.0-pre.0",
    "@grafana/e2e-selectors": "7.5.0-pre.0",
    "systemjs": "0.20.19",
    "systemjs-plugin-css": "0.1.37",
>>>>>>> 6a97236b
    "history": "4.10.1"
  },
  "devDependencies": {
    "@grafana/tsconfig": "^1.0.0-rc1",
    "@rollup/plugin-commonjs": "16.0.0",
    "@rollup/plugin-node-resolve": "10.0.0",
    "@types/jest": "26.0.15",
    "@types/rollup-plugin-visualizer": "2.6.0",
<<<<<<< HEAD
    "@types/systemjs": "6.1.0",
=======
    "@types/systemjs": "^0.20.6",
>>>>>>> 6a97236b
    "@types/history": "^4.7.8",
    "lodash": "4.17.21",
    "pretty-format": "25.1.0",
    "rollup": "2.33.3",
    "rollup-plugin-sourcemaps": "0.6.3",
    "rollup-plugin-terser": "7.0.2",
    "rollup-plugin-typescript2": "0.29.0",
    "rollup-plugin-visualizer": "4.2.0",
    "typescript": "4.1.2"
  },
  "types": "src/index.ts"
}<|MERGE_RESOLUTION|>--- conflicted
+++ resolved
@@ -22,19 +22,12 @@
     "typecheck": "tsc --noEmit"
   },
   "dependencies": {
-<<<<<<< HEAD
-    "@grafana/data": "7.4.0-pre.0",
-    "@grafana/ui": "7.4.0-pre.0",
     "@grafana/e2e-selectors": "7.5.0-pre.0",
+    "@grafana/data": "7.5.0-pre.0",
+    "@grafana/ui": "7.5.0-pre.0",
     "systemjs": "6.8.2",
     "systemjs-css-extra": "github:grafana/systemjs-css-extra",
-=======
-    "@grafana/data": "7.5.0-pre.0",
-    "@grafana/ui": "7.5.0-pre.0",
-    "@grafana/e2e-selectors": "7.5.0-pre.0",
-    "systemjs": "0.20.19",
     "systemjs-plugin-css": "0.1.37",
->>>>>>> 6a97236b
     "history": "4.10.1"
   },
   "devDependencies": {
@@ -43,11 +36,7 @@
     "@rollup/plugin-node-resolve": "10.0.0",
     "@types/jest": "26.0.15",
     "@types/rollup-plugin-visualizer": "2.6.0",
-<<<<<<< HEAD
     "@types/systemjs": "6.1.0",
-=======
-    "@types/systemjs": "^0.20.6",
->>>>>>> 6a97236b
     "@types/history": "^4.7.8",
     "lodash": "4.17.21",
     "pretty-format": "25.1.0",
