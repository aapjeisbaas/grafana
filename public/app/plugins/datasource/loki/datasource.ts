--- conflicted
+++ resolved
@@ -34,13 +34,8 @@
   TimeRange,
   toUtc,
 } from '@grafana/data';
-<<<<<<< HEAD
 import { config, DataSourceWithBackend, FetchError, getBackendSrv } from '@grafana/runtime';
-import { queryLogsVolume } from 'app/core/logsModel';
-=======
-import { config, DataSourceWithBackend, FetchError } from '@grafana/runtime';
 import { queryLogsSample, queryLogsVolume } from 'app/core/logsModel';
->>>>>>> 35c7bbef
 import { convertToWebSocketUrl } from 'app/core/utils/explore';
 import { getTimeSrv, TimeSrv } from 'app/features/dashboard/services/TimeSrv';
 import { getTemplateSrv, TemplateSrv } from 'app/features/templating/template_srv';
