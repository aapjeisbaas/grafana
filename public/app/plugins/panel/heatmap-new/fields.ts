import {
  DataFrame,
  DataFrameType,
  FieldType,
  formattedValueToString,
  getDisplayProcessor,
  getFieldDisplayName,
  getValueFormat,
  GrafanaTheme2,
  outerJoinDataFrames,
  PanelData,
} from '@grafana/data';
import { calculateHeatmapFromData, bucketsToScanlines } from 'app/features/transformers/calculateHeatmap/heatmap';

import { HeatmapMode, PanelOptions } from './models.gen';

export const enum BucketLayout {
  le = 'le',
  ge = 'ge',
  unknown = 'unknown', // unknown
}

export interface HeatmapData {
  heatmap?: DataFrame; // data we will render
  exemplars?: DataFrame; // optionally linked exemplars
  exemplarColor?: string;

  yAxisValues?: Array<number | string | null>;
  yLabelValues?: string[]; // matched ordinally to yAxisValues
  matchByLabel?: string; // e.g. le, pod, etc.

  xBucketSize?: number;
  yBucketSize?: number;

  xBucketCount?: number;
  yBucketCount?: number;

  xLayout?: BucketLayout;
  yLayout?: BucketLayout;

  // Print a heatmap cell value
  display?: (v: number) => string;

  // Errors
  warning?: string;
}

export function prepareHeatmapData(data: PanelData, options: PanelOptions, theme: GrafanaTheme2): HeatmapData {
  let frames = data.series;
  if (!frames?.length) {
    return {};
  }

  const { mode } = options;

  const exemplars = data.annotations?.find((f) => f.name === 'exemplar');

  if (mode === HeatmapMode.Calculate) {
    // TODO, check for error etc
    return getHeatmapData(calculateHeatmapFromData(frames, options.calculate ?? {}), exemplars, theme);
  }

  // Check for known heatmap types
  let bucketHeatmap: DataFrame | undefined = undefined;
  for (const frame of frames) {
    switch (frame.meta?.type) {
      case DataFrameType.HeatmapSparse:
        return getSparseHeatmapData(frame, exemplars, theme);

      case DataFrameType.HeatmapScanlines:
        return getHeatmapData(frame, exemplars, theme);

      case DataFrameType.HeatmapBuckets:
        bucketHeatmap = frame; // the default format
    }
  }

  // Everything past here assumes a field for each row in the heatmap (buckets)
  if (!bucketHeatmap) {
    if (frames.length > 1) {
      bucketHeatmap = [
        outerJoinDataFrames({
          frames,
        })!,
      ][0];
    } else {
      bucketHeatmap = frames[0];
    }
  }

<<<<<<< HEAD
  // TODO, check for error etc
  return getHeatmapData(calculateHeatmapFromData(frames, options.heatmap ?? {}), exemplars, theme);
}

export const getHeatmapFields = (dataFrame: DataFrame): Array<Field | undefined> => {
  const xField: Field | undefined = dataFrame.fields.find((f) => f.name === 'xMin');
  const yField: Field | undefined = dataFrame.fields.find((f) => f.name === 'yMin');
  const countField: Field | undefined = dataFrame.fields.find((f) => f.name === 'count');

  return [xField, yField, countField];
};

export const getExemplarsMapping = (heatmapData: HeatmapData, rawData: DataFrame): HeatmapDataMapping => {
  if (heatmapData.heatmap?.meta?.type !== DataFrameType.HeatmapScanlines) {
    throw HEATMAP_NOT_SCANLINES_ERROR;
=======
  // Some datasources return values in ascending order and require math to know the deltas
  if (mode === HeatmapMode.Accumulated) {
    console.log('TODO, deaccumulate the values');
>>>>>>> 20f8b862
  }

  const yFields = bucketHeatmap.fields.filter((f) => f.type === FieldType.number);
  const matchByLabel = Object.keys(yFields[0].labels ?? {})[0];

  const scanlinesFrame = bucketsToScanlines(bucketHeatmap);
  return {
    matchByLabel,
    yLabelValues: matchByLabel ? yFields.map((f) => f.labels?.[matchByLabel] ?? '') : undefined,
    yAxisValues: yFields.map((f) => getFieldDisplayName(f, bucketHeatmap, frames)),
    ...getHeatmapData(scanlinesFrame, exemplars, theme),
  };
}

const getSparseHeatmapData = (
  frame: DataFrame,
  exemplars: DataFrame | undefined,
  theme: GrafanaTheme2
): HeatmapData => {
  if (frame.meta?.type !== DataFrameType.HeatmapSparse) {
    return {
      warning: 'Expected sparse heatmap format',
      heatmap: frame,
    };
  }

  const disp = frame.fields[3].display ?? getValueFormat('short');
  return {
    heatmap: frame,
    exemplars,
    display: (v) => formattedValueToString(disp(v)),
  };
};

const getHeatmapData = (frame: DataFrame, exemplars: DataFrame | undefined, theme: GrafanaTheme2): HeatmapData => {
  if (frame.meta?.type !== DataFrameType.HeatmapScanlines) {
    return {
      warning: 'Expected heatmap scanlines format',
      heatmap: frame,
    };
  }

  if (frame.fields.length < 2 || frame.length < 2) {
    return { heatmap: frame };
  }

  // Y field values (display is used in the axis)
  if (!frame.fields[1].display) {
    frame.fields[1].display = getDisplayProcessor({ field: frame.fields[1], theme });
  }

  // infer bucket sizes from data (for now)
  // the 'heatmap-scanlines' dense frame format looks like:
  // x:      1,1,1,1,2,2,2,2
  // y:      3,4,5,6,3,4,5,6
  // count:  0,0,0,7,0,3,0,1

  const xs = frame.fields[0].values.toArray();
  const ys = frame.fields[1].values.toArray();
  const dlen = xs.length;

  // below is literally copy/paste from the pathBuilder code in utils.ts
  // detect x and y bin qtys by detecting layout repetition in x & y data
  let yBinQty = dlen - ys.lastIndexOf(ys[0]);
  let xBinQty = dlen / yBinQty;
  let yBinIncr = ys[1] - ys[0];
  let xBinIncr = xs[yBinQty] - xs[0];

  // The "count" field
  const disp = frame.fields[2].display ?? getValueFormat('short');
  const xName = frame.fields[0].name;
  const yName = frame.fields[1].name;

  const data: HeatmapData = {
    heatmap: frame,
    exemplars,
    xBucketSize: xBinIncr,
    yBucketSize: yBinIncr,
    xBucketCount: xBinQty,
    yBucketCount: yBinQty,

    // TODO: improve heuristic
    xLayout: xName === 'xMax' ? BucketLayout.le : xName === 'xMin' ? BucketLayout.ge : BucketLayout.unknown,
    yLayout: yName === 'yMax' ? BucketLayout.le : yName === 'yMin' ? BucketLayout.ge : BucketLayout.unknown,

    display: (v) => formattedValueToString(disp(v)),
  };

<<<<<<< HEAD
  if (exemplars) {
    data.exemplarsMappings = getExemplarsMapping(data, exemplars);
  }

=======
>>>>>>> 20f8b862
  return data;
};<|MERGE_RESOLUTION|>--- conflicted
+++ resolved
@@ -88,27 +88,9 @@
     }
   }
 
-<<<<<<< HEAD
-  // TODO, check for error etc
-  return getHeatmapData(calculateHeatmapFromData(frames, options.heatmap ?? {}), exemplars, theme);
-}
-
-export const getHeatmapFields = (dataFrame: DataFrame): Array<Field | undefined> => {
-  const xField: Field | undefined = dataFrame.fields.find((f) => f.name === 'xMin');
-  const yField: Field | undefined = dataFrame.fields.find((f) => f.name === 'yMin');
-  const countField: Field | undefined = dataFrame.fields.find((f) => f.name === 'count');
-
-  return [xField, yField, countField];
-};
-
-export const getExemplarsMapping = (heatmapData: HeatmapData, rawData: DataFrame): HeatmapDataMapping => {
-  if (heatmapData.heatmap?.meta?.type !== DataFrameType.HeatmapScanlines) {
-    throw HEATMAP_NOT_SCANLINES_ERROR;
-=======
   // Some datasources return values in ascending order and require math to know the deltas
   if (mode === HeatmapMode.Accumulated) {
     console.log('TODO, deaccumulate the values');
->>>>>>> 20f8b862
   }
 
   const yFields = bucketHeatmap.fields.filter((f) => f.type === FieldType.number);
@@ -197,12 +179,5 @@
     display: (v) => formattedValueToString(disp(v)),
   };
 
-<<<<<<< HEAD
-  if (exemplars) {
-    data.exemplarsMappings = getExemplarsMapping(data, exemplars);
-  }
-
-=======
->>>>>>> 20f8b862
   return data;
 };