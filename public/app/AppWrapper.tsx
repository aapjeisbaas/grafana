--- conflicted
+++ resolved
@@ -112,56 +112,44 @@
     };
 
     return (
-<<<<<<< HEAD
       <Provider store={store}>
-        <I18nProvider>
-=======
-      <React.StrictMode>
-        <Provider store={store}>
->>>>>>> dd9e1498
-          <ErrorBoundaryAlert style="page">
-            <GrafanaContext.Provider value={app.context}>
-              <ThemeProvider value={config.theme2}>
-                <KBarProvider
-                  actions={[]}
-                  options={{ enableHistory: true, callbacks: { onSelectAction: commandPaletteActionSelected } }}
-                >
-                  <ModalsProvider>
-                    <GlobalStyles />
-                    {this.commandPaletteEnabled() && <CommandPalette />}
-                    <div className="grafana-app">
-                      <Router history={locationService.getHistory()}>
-                        {this.renderNavBar()}
-                        <AppChrome>
-                          {pageBanners.map((Banner, index) => (
-                            <Banner key={index.toString()} />
-                          ))}
+        <ErrorBoundaryAlert style="page">
+          <GrafanaContext.Provider value={app.context}>
+            <ThemeProvider value={config.theme2}>
+              <KBarProvider
+                actions={[]}
+                options={{ enableHistory: true, callbacks: { onSelectAction: commandPaletteActionSelected } }}
+              >
+                <ModalsProvider>
+                  <GlobalStyles />
+                  {this.commandPaletteEnabled() && <CommandPalette />}
+                  <div className="grafana-app">
+                    <Router history={locationService.getHistory()}>
+                      {this.renderNavBar()}
+                      <AppChrome>
+                        {pageBanners.map((Banner, index) => (
+                          <Banner key={index.toString()} />
+                        ))}
 
-                          <AngularRoot />
-                          <AppNotificationList />
-                          {this.searchBarEnabled() && <SearchWrapper />}
-                          {ready && this.renderRoutes()}
-                          {bodyRenderHooks.map((Hook, index) => (
-                            <Hook key={index.toString()} />
-                          ))}
-                        </AppChrome>
-                      </Router>
-                    </div>
-                    <LiveConnectionWarning />
-                    <ModalRoot />
-                    <PortalContainer />
-                  </ModalsProvider>
-                </KBarProvider>
-              </ThemeProvider>
-            </GrafanaContext.Provider>
-          </ErrorBoundaryAlert>
-<<<<<<< HEAD
-        </I18nProvider>
+                        <AngularRoot />
+                        <AppNotificationList />
+                        {this.searchBarEnabled() && <SearchWrapper />}
+                        {ready && this.renderRoutes()}
+                        {bodyRenderHooks.map((Hook, index) => (
+                          <Hook key={index.toString()} />
+                        ))}
+                      </AppChrome>
+                    </Router>
+                  </div>
+                  <LiveConnectionWarning />
+                  <ModalRoot />
+                  <PortalContainer />
+                </ModalsProvider>
+              </KBarProvider>
+            </ThemeProvider>
+          </GrafanaContext.Provider>
+        </ErrorBoundaryAlert>
       </Provider>
-=======
-        </Provider>
-      </React.StrictMode>
->>>>>>> dd9e1498
     );
   }
 }