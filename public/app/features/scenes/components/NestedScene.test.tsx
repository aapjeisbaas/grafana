--- conflicted
+++ resolved
@@ -2,20 +2,12 @@
 import React from 'react';
 
 import { NestedScene } from './NestedScene';
+import { EmbeddedScene } from './Scene';
 import { SceneCanvasText } from './SceneCanvasText';
 import { SceneFlexLayout } from './layout/SceneFlexLayout';
 
 function setup() {
-<<<<<<< HEAD
-  const scene = new NestedScene({
-    title: 'Nested title',
-    canRemove: true,
-    canCollapse: true,
-    layout: new SceneFlexLayout({
-      children: [new SceneCanvasText({ text: 'SceneCanvasText' })],
-=======
-  const store = configureStore();
-  const scene = new Scene({
+  const scene = new EmbeddedScene({
     title: 'Hello',
     body: new SceneFlexLayout({
       children: [
@@ -28,7 +20,6 @@
           }),
         }),
       ],
->>>>>>> 6e9419ea
     }),
   });
 
